// SPDX-FileCopyrightText: 2016-2025 KUNBUS GmbH
//
// SPDX-License-Identifier: MIT

/*!
 * Project: piTest
 * Demo source code for usage of piControl driver
 *
 * \file piTest.c
 *
 * \brief PI Control Test Program
 */

#include <stdio.h>
#include <unistd.h>
#include <stdlib.h>
#include <string.h>
#include <ctype.h>
#include <termios.h>
#include <getopt.h>
#include <time.h>
#include <sys/types.h>
#include <stdbool.h>
#include <errno.h>
#include <pthread.h>

#include "piControlIf.h"
#include "piControl.h"
#include "common_define.h"

<<<<<<< HEAD
#define PROGRAM_VERSION		"1.9.0"
=======
#define PROGRAM_VERSION		"2.1.0"
>>>>>>> eb4368a7

#define SEC_AS_USEC 1000000
#define NUM_SPINS_PER_SECOND 16

/* long option names */
# define MODULE_LONG_ARG_NAME "module"
# define FORCE_LONG_ARG_NAME "force"
# define ASSUME_YES_LONG_ARG_NAME "assume-yes"
# define RESCUE_LONG_ARG_NAME "rescue"

/* long option indices */
# define MODULE_LONG_ARG_INDEX 0
# define FORCE_LONG_ARG_INDEX  1
# define ASSUME_YES_LONG_ARG_INDEX 2
# define RESCUE_LONG_ARG_INDEX 3
<<<<<<< HEAD

/***********************************************************************************/
/*!
 * @brief Get message text for read error
 *
 * Get the message text for an error on read from control process.
 *
 * @param[in]   Error number.
 *
 * @return Pointer to the error message
 *
 ************************************************************************************/
char *getReadError(int error)
{
	static char *ReadError[] = {
		"Cannot connect to control process",
		"Offset seek error",
		"Cannot read from control process",
		"Unknown error"
	};
	switch (error) {
	case -1:
		return ReadError[0];
		break;
	case -2:
		return ReadError[1];
		break;
	case -3:
		return ReadError[2];
		break;
	default:
		return ReadError[3];
		break;
	}
}

/***********************************************************************************/
/*!
 * @brief Get message text for write error
 *
 * Get the message text for an error on write to control process.
 *
 * @param[in]   Error number.
 *
 * @return Pointer to the error message
 *
 ************************************************************************************/
char *getWriteError(int error)
{
	static char *WriteError[] = {
		"Cannot connect to control process",
		"Offset seek error",
		"Cannot write to control process",
		"Unknown error"
	};
	switch (error) {
	case -1:
		return WriteError[0];
		break;
	case -2:
		return WriteError[1];
		break;
	case -3:
		return WriteError[2];
		break;
	default:
		return WriteError[3];
		break;
	}
}
=======
>>>>>>> eb4368a7

/***********************************************************************************/
/*!
 * @brief Get module type as string
 *
 *
 * @param[in]   module type number
 *
 * @return      Pointer to the string with the name
 *
 ************************************************************************************/
char *getModuleName(uint16_t moduletype)
{
	switch (moduletype) {
	case KUNBUS_FW_DESCR_TYP_PI_CORE:
		return "RevPi Core";
	case KUNBUS_FW_DESCR_TYP_PI_DIO_14:
		return "RevPi DIO";
	case KUNBUS_FW_DESCR_TYP_PI_DI_16:
		return "RevPi DI";
	case KUNBUS_FW_DESCR_TYP_PI_DO_16:
		return "RevPi DO";
	case KUNBUS_FW_DESCR_TYP_PI_AIO:
		return "RevPi AIO";
	case KUNBUS_FW_DESCR_TYP_PI_COMPACT:
		return "RevPi Compact";
	case KUNBUS_FW_DESCR_TYP_PI_CONNECT:
		return "RevPi Connect";
	case KUNBUS_FW_DESCR_TYP_PI_CON_CAN:
		return "RevPi CON CAN";
	case KUNBUS_FW_DESCR_TYP_PI_CON_MBUS:
		return "RevPi CON M-Bus";
	case KUNBUS_FW_DESCR_TYP_PI_CON_BT:
		return "RevPi CON BT";
	case KUNBUS_FW_DESCR_TYP_PI_MIO:
		return "RevPi MIO";
	case KUNBUS_FW_DESCR_TYP_PI_FLAT:
		return "RevPi Flat";
	case KUNBUS_FW_DESCR_TYP_PI_CONNECT_4:
		return "RevPi Connect 4";
	case KUNBUS_FW_DESCR_TYP_PI_RO:
		return "RevPi RO";
	case KUNBUS_FW_DESCR_TYP_PI_CONNECT_5:
		return "RevPi Connect 5";

	case PICONTROL_SW_MODBUS_TCP_SLAVE:
		return "ModbusTCP Slave Adapter";
	case PICONTROL_SW_MODBUS_RTU_SLAVE:
		return "ModbusRTU Slave Adapter";
	case PICONTROL_SW_MODBUS_TCP_MASTER:
		return "ModbusTCP Master Adapter";
	case PICONTROL_SW_MODBUS_RTU_MASTER:
		return "ModbusRTU Master Adapter";
	case PICONTROL_SW_PROFINET_CONTROLLER:
		return "Profinet Controller Adapter";
	case PICONTROL_SW_PROFINET_DEVICE:
		return "Profinet Device Adapter";
	case PICONTROL_SW_REVPI_SEVEN:
		return "RevPi7 Adapter";
	case PICONTROL_SW_REVPI_CLOUD:
		return "RevPi Cloud Adapter";
	case PICONTROL_SW_OPCUA_REVPI_SERVER:
		return "RevPi OPCUA Server";
	case PICONTROL_SW_MQTT_REVPI_CLIENT:
		return "RevPi MQTT Client";
	case PICONTROL_NOT_CONNECTED:
		return "RevPi Virtual Device";

	case KUNBUS_FW_DESCR_TYP_MG_CAN_OPEN:
		return "Gateway CANopen";
	case KUNBUS_FW_DESCR_TYP_MG_CCLINK:
		return "Gateway CC-Link";
	case KUNBUS_FW_DESCR_TYP_MG_DEV_NET:
		return "Gateway DeviceNet";
	case KUNBUS_FW_DESCR_TYP_MG_ETHERCAT:
		return "Gateway EtherCAT";
	case KUNBUS_FW_DESCR_TYP_MG_ETHERNET_IP:
		return "Gateway EtherNet/IP";
	case KUNBUS_FW_DESCR_TYP_MG_POWERLINK:
		return "Gateway Powerlink";
	case KUNBUS_FW_DESCR_TYP_MG_PROFIBUS:
		return "Gateway Profibus";
	case KUNBUS_FW_DESCR_TYP_MG_PROFINET_RT:
		return "Gateway Profinet RT";
	case KUNBUS_FW_DESCR_TYP_MG_PROFINET_IRT:
		return "Gateway Profinet IRT";
	case KUNBUS_FW_DESCR_TYP_MG_CAN_OPEN_MASTER:
		return "Gateway CANopen Master";
	case KUNBUS_FW_DESCR_TYP_MG_SERCOS3:
		return "Gateway SercosIII";
	case KUNBUS_FW_DESCR_TYP_MG_SERIAL:
		return "Gateway Serial";
	case KUNBUS_FW_DESCR_TYP_MG_ETHERCAT_MASTER:
		return "Gateway EtherCAT Master";
	case KUNBUS_FW_DESCR_TYP_MG_MODBUS_RTU:
		return "Gateway ModbusRTU";
	case KUNBUS_FW_DESCR_TYP_MG_MODBUS_TCP:
		return "Gateway ModbusTCP";
	case KUNBUS_FW_DESCR_TYP_MG_DMX:
		return "Gateway DMX";

	default:
		return "unknown moduletype";
		break;
	}
}

/***********************************************************************************/
/*!
 * @brief Show device list
 *
 * Show all devices connected to control process and print their info data
 *
 ************************************************************************************/
int showDeviceList(void)
{
	SDeviceInfo asDevList[REV_PI_DEV_CNT_MAX];
	SDeviceInfo *devinfo;
	int moduletype;
	int devcount;
	int dev;

	// Get device info
	devcount = piControlGetDeviceInfoList(asDevList);
	if (devcount < 0) {
		return devcount;
	}

	printf("Found %d devices:\n\n", devcount);

	for (dev = 0; dev < devcount; dev++) {
		devinfo = &asDevList[dev];
		moduletype = devinfo->i16uModuleType;

		if (!devinfo->i8uActive)
			moduletype &= PICONTROL_NOT_CONNECTED_MASK;

		// Show device number, address and module type
		printf("Address: %d module type: %d (0x%x) %s V%d.%d\n",
			devinfo->i8uAddress, devinfo->i16uModuleType,
			devinfo->i16uModuleType, getModuleName(moduletype),
			devinfo->i16uSW_Major, devinfo->i16uSW_Minor);

		if (devinfo->i8uActive) {
			printf("Module is present\n");
		} else {
			if (devinfo->i16uModuleType & PICONTROL_NOT_CONNECTED) {
				printf("Module is NOT present, data is NOT available!!!\n");
			} else {
				printf("Module is present, but NOT CONFIGURED!!!\n");
			}
		}

		// Show offset and length of input section in process image
		printf("     input offset: %d length: %d\n", devinfo->i16uInputOffset,
		       devinfo->i16uInputLength);

		// Show offset and length of output section in process image
		printf("    output offset: %d length: %d\n", devinfo->i16uOutputOffset,
		       devinfo->i16uOutputLength);
		printf("\n");
	}

	piShowLastMessage();

	return devcount;
}

/***********************************************************************************/
/*!
 * @brief Read data
 *
 * Read <length> bytes at a specific offset.
 *
 * @param[in]   Offset
 * @param[in]   Length
 *
 ************************************************************************************/
int readData(uint16_t offset, uint16_t length, bool cyclic, char format, bool quiet)
{
	int rc;
	uint8_t *pValues;
	int val;
	int line_len = 10;	// for decimal
	if (format == 'h')
		line_len = 16;
	else if (format == 'b')
		line_len = 4;

	// Get memory for the values
	pValues = malloc(length);
	if (pValues == NULL) {
		fprintf(stderr, "Not enough memory\n");
		return -ENOMEM;
	}

	do {
		rc = piControlRead(offset, length, pValues);
		if (rc < 0) {
			if (!quiet) {
				if (!cyclic)
					return rc;
			}
		} else {
			for (val = 0; val < length; val++) {
				if (format == 'h') {
					printf("%02x ", pValues[val]);
				} else if (format == 'b') {
					printf("%c%c%c%c%c%c%c%c ",
						pValues[val] & 0x80 ? '1' : '0',
						pValues[val] & 0x40 ? '1' : '0',
						pValues[val] & 0x20 ? '1' : '0',
						pValues[val] & 0x10 ? '1' : '0',
						pValues[val] & 0x08 ? '1' : '0',
						pValues[val] & 0x04 ? '1' : '0',
						pValues[val] & 0x02 ? '1' : '0',
						pValues[val] & 0x01 ? '1' : '0');
				} else if (format == 's') {
					uint16_t ui;
					int16_t *psi;
					ui = pValues[val] + (pValues[val + 1] << 8);
					psi = (int16_t *) & ui;
					printf("%6d ", *psi);
					val++;
				} else {
					printf("%3d ", pValues[val]);
				}
				if ((val % line_len) == (line_len - 1))
					printf("\n");
			}
			if ((val % line_len) != 0)
				printf("\n");
		}
		if (cyclic)
			sleep(1);
	} while (cyclic);

	return 0;
}

/***********************************************************************************/
/*!
 * @brief Read variable value
 *
 * Read the value of a variable from process image
 *
 * @param[in]   Variable name
 *
 ************************************************************************************/
int readVariableValue(char *pszVariableName, bool cyclic, char format, bool quiet)
{
	int rc;
	SPIVariable sPiVariable;
	SPIValue sPIValue;
	uint8_t i8uValue;
	uint16_t i16uValue;
	uint32_t i32uValue;

	snprintf(sPiVariable.strVarName, sizeof(sPiVariable.strVarName), "%s", pszVariableName);
	rc = piControlGetVariableInfo(&sPiVariable);
	if (rc < 0) {
		fprintf(stderr, "Failed to find variable '%s'\n", pszVariableName);
		return rc;
	}
	if (sPiVariable.i16uLength == 1) {
		sPIValue.i16uAddress = sPiVariable.i16uAddress;
		sPIValue.i8uBit = sPiVariable.i8uBit;

		do {
			rc = piControlGetBitValue(&sPIValue);
			if (rc < 0) {
				fprintf(stderr, "Failed to get bit value\n");
				if (!cyclic)
					return rc;
			} else {
				if (!quiet)
					printf("Bit value: %d\n", sPIValue.i8uValue);
				else
					printf("%d\n", sPIValue.i8uValue);
			}
			if (cyclic)
				sleep(1);
		} while (cyclic);
	} else if (sPiVariable.i16uLength == 8) {
		do {
			rc = piControlRead(sPiVariable.i16uAddress, 1, (uint8_t *) & i8uValue);
			if (rc < 0) {
				fprintf(stderr, "Failed to read variable\n");
				if (!cyclic)
					return rc;
			} else {
				if (format == 'h') {
					if (!quiet)
						printf("1 Byte-Value of %s: %02x hex (=%d dez)\n", pszVariableName,
						       i8uValue, i8uValue);
					else
						printf("%x\n", i8uValue);
				} else if (format == 'b') {
					if (!quiet)
						printf("1 Byte-Value of %s: ", pszVariableName);

					printf("%c%c%c%c%c%c%c%c\n",
						i8uValue & 0x80 ? '1' : '0',
						i8uValue & 0x40 ? '1' : '0',
						i8uValue & 0x20 ? '1' : '0',
						i8uValue & 0x10 ? '1' : '0',
						i8uValue & 0x08 ? '1' : '0',
						i8uValue & 0x04 ? '1' : '0',
						i8uValue & 0x02 ? '1' : '0',
						i8uValue & 0x01 ? '1' : '0');
				} else {
					if (!quiet)
						printf("1 Byte-Value of %s: %d dez (=%02x hex)\n", pszVariableName,
						       i8uValue, i8uValue);
					else
						printf("%d\n", i8uValue);
				}
			}
			if (cyclic)
				sleep(1);
		} while (cyclic);
	} else if (sPiVariable.i16uLength == 16) {
		do {
			rc = piControlRead(sPiVariable.i16uAddress, 2, (uint8_t *) & i16uValue);
			if (rc < 0) {
				fprintf(stderr, "Failed to read variable\n");
				if (!cyclic)
					return rc;
			} else {
				if (format == 'h') {
					if (!quiet)
						printf("2 Byte-Value of %s: %04x hex (=%d dez)\n", pszVariableName,
						       i16uValue, i16uValue);
					else
						printf("%x\n", i16uValue);
				} else if (format == 'b') {
					if (!quiet)
						printf("2 Byte-Value of %s: ", pszVariableName);

					printf("%c%c%c%c%c%c%c%c ",
					       i16uValue & 0x8000 ? '1' : '0',
					       i16uValue & 0x4000 ? '1' : '0',
					       i16uValue & 0x2000 ? '1' : '0',
					       i16uValue & 0x1000 ? '1' : '0',
					       i16uValue & 0x0800 ? '1' : '0',
					       i16uValue & 0x0400 ? '1' : '0',
					       i16uValue & 0x0200 ? '1' : '0',
					       i16uValue & 0x0100 ? '1' : '0');

					printf("%c%c%c%c%c%c%c%c\n",
					       i16uValue & 0x0080 ? '1' : '0',
					       i16uValue & 0x0040 ? '1' : '0',
					       i16uValue & 0x0020 ? '1' : '0',
					       i16uValue & 0x0010 ? '1' : '0',
					       i16uValue & 0x0008 ? '1' : '0',
					       i16uValue & 0x0004 ? '1' : '0',
					       i16uValue & 0x0002 ? '1' : '0',
					       i16uValue & 0x0001 ? '1' : '0');
				} else {
					if (!quiet)
						printf("2 Byte-Value of %s: %d dez (=%04x hex)\n", pszVariableName,
						       i16uValue, i16uValue);
					else
						printf("%d\n", i16uValue);
				}
			}
			if (cyclic)
				sleep(1);
		} while (cyclic);
	} else if (sPiVariable.i16uLength == 32) {
		do {
			rc = piControlRead(sPiVariable.i16uAddress, 4, (uint8_t *) & i32uValue);
			if (rc < 0) {
				fprintf(stderr, "Failed to read variable\n");
				if (!cyclic)
					return rc;
			} else {
				if (format == 'h') {
					if (!quiet)
						printf("4 Byte-Value of %s: %08x hex (=%d dez)\n", pszVariableName,
						       i32uValue, i32uValue);
					else
						printf("%x\n", i32uValue);
				} else if (format == 'b') {
					if (!quiet)
						printf("4 Byte-Value of %s: ", pszVariableName);

					printf("%c%c%c%c%c%c%c%c ",
						i32uValue & 0x80000000 ? '1' : '0',
						i32uValue & 0x40000000 ? '1' : '0',
						i32uValue & 0x20000000 ? '1' : '0',
						i32uValue & 0x10000000 ? '1' : '0',
						i32uValue & 0x08000000 ? '1' : '0',
						i32uValue & 0x04000000 ? '1' : '0',
						i32uValue & 0x02000000 ? '1' : '0',
						i32uValue & 0x01000000 ? '1' : '0');

					printf("%c%c%c%c%c%c%c%c ",
						i32uValue & 0x00800000 ? '1' : '0',
						i32uValue & 0x00400000 ? '1' : '0',
						i32uValue & 0x00200000 ? '1' : '0',
						i32uValue & 0x00100000 ? '1' : '0',
						i32uValue & 0x00080000 ? '1' : '0',
						i32uValue & 0x00040000 ? '1' : '0',
						i32uValue & 0x00020000 ? '1' : '0',
						i32uValue & 0x00010000 ? '1' : '0');

					printf("%c%c%c%c%c%c%c%c ",
					       i32uValue & 0x00008000 ? '1' : '0',
					       i32uValue & 0x00004000 ? '1' : '0',
					       i32uValue & 0x00002000 ? '1' : '0',
					       i32uValue & 0x00001000 ? '1' : '0',
					       i32uValue & 0x00000800 ? '1' : '0',
					       i32uValue & 0x00000400 ? '1' : '0',
					       i32uValue & 0x00000200 ? '1' : '0',
						i32uValue & 0x00000100 ? '1' : '0');

					printf("%c%c%c%c%c%c%c%c\n",
					       i32uValue & 0x00000080 ? '1' : '0',
					       i32uValue & 0x00000040 ? '1' : '0',
					       i32uValue & 0x00000020 ? '1' : '0',
					       i32uValue & 0x00000010 ? '1' : '0',
					       i32uValue & 0x00000008 ? '1' : '0',
					       i32uValue & 0x00000004 ? '1' : '0',
					       i32uValue & 0x00000002 ? '1' : '0',
						i32uValue & 0x00000001 ? '1' : '0');
				} else {
					if (!quiet)
						printf("4 Byte-Value of %s: %d dez (=%08x hex)\n", pszVariableName,
						       i32uValue, i32uValue);
					else
						printf("%d\n", i32uValue);
				}
			}
			if (cyclic)
				sleep(1);
		} while (cyclic);
	} else {
		fprintf(stderr,
			"Got invalid length %u for read variable %s\n",
			sPiVariable.i16uLength, pszVariableName);
		return -1;
	}

	return 0;
}

/***********************************************************************************/
/*!
 * @brief Write data to process image
 *
 * Write <length> bytes to a specific offset of process image.
 *
 * @param[in]   Offset
 * @param[in]   Length
 * @param[in]   Value to write
 *
 ************************************************************************************/
int writeData(int offset, int length, unsigned int i32uValue)
{
	int rc;

	if (length != 1 && length != 2 && length != 4) {
		fprintf(stderr, "Length must be one of 1|2|4\n");
		return -EINVAL;
	}
	rc = piControlWrite(offset, length, (uint8_t *) & i32uValue);
	if (rc < 0)
		return rc;

	printf("Write value %x hex (=%d dez) to offset %d.\n", i32uValue, i32uValue, offset);
	return 0;
}

/***********************************************************************************/
/*!
 * @brief Write variable value
 *
 * Write a value to a variable.
 *
 * @param[in]   Variable name
 * @param[in]   Value to write
 *
 ************************************************************************************/
int writeVariableValue(char *pszVariableName, uint32_t i32uValue)
{
	int rc;
	SPIVariable sPiVariable;
	SPIValue sPIValue;
	uint8_t i8uValue;
	uint16_t i16uValue;

	snprintf(sPiVariable.strVarName, sizeof(sPiVariable.strVarName), "%s", pszVariableName);
	rc = piControlGetVariableInfo(&sPiVariable);
	if (rc < 0) {
		fprintf(stderr, "Cannot find variable '%s'\n", pszVariableName);
		return rc;
	}

	if (sPiVariable.i16uLength == 1) {
		sPIValue.i16uAddress = sPiVariable.i16uAddress;
		sPIValue.i8uBit = sPiVariable.i8uBit;
		sPIValue.i8uValue = i32uValue;
		rc = piControlSetBitValue(&sPIValue);
		if (rc < 0) {
			fprintf(stderr, "Error setting bit value\n");
			return rc;
		} else
			printf("Set bit %d on byte at offset %d. Value %d\n", sPIValue.i8uBit, sPIValue.i16uAddress,
			       sPIValue.i8uValue);
	} else if (sPiVariable.i16uLength == 8) {
		i8uValue = i32uValue;
		rc = piControlWrite(sPiVariable.i16uAddress, 1, (uint8_t *) & i8uValue);
		if (rc < 0) {
			fprintf(stderr, "Error writing variable address\n");
			return rc;
		} else
			printf("Write value %d dez (=%02x hex) to offset %d.\n", i8uValue, i8uValue,
			       sPiVariable.i16uAddress);
	} else if (sPiVariable.i16uLength == 16) {
		i16uValue = i32uValue;
		rc = piControlWrite(sPiVariable.i16uAddress, 2, (uint8_t *) & i16uValue);
		if (rc < 0) {
			fprintf(stderr, "Error writing variable address\n");
			return rc;
		} else
			printf("Write value %d dez (=%04x hex) to offset %d.\n", i16uValue, i16uValue,
			       sPiVariable.i16uAddress);
	} else if (sPiVariable.i16uLength == 32) {
		rc = piControlWrite(sPiVariable.i16uAddress, 4, (uint8_t *) & i32uValue);
		if (rc < 0) {
			fprintf(stderr, "Error writing variable address\n");
			return rc;
		} else
			printf("Write value %d dez (=%08x hex) to offset %d.\n", i32uValue, i32uValue,
			       sPiVariable.i16uAddress);
	}

	return 0;
}

/***********************************************************************************/
/*!
 * @brief Set a bit
 *
 * Write a bit at a specific offset to a device.
 *
 * @param[in]   Offset
 * @param[in]   Bit number (0 - 7)
 * @param[in]   Value to write (0/1)
 *
 ************************************************************************************/
int setBit(int offset, int bit, int value)
{
	int rc;
	SPIValue sPIValue;

	// Check bit
	if (bit < 0 || bit > 7) {
		fprintf(stderr, "Wrong bit number. Try 0 - 7\n");
		return -EINVAL;
	}
	// Check value
	if (value != 0 && value != 1) {
		fprintf(stderr, "Wrong value. Try 0/1\n");
		return -EINVAL;
	}

	sPIValue.i16uAddress = offset;
	sPIValue.i8uBit = bit;
	sPIValue.i8uValue = value;
	// Set bit
	rc = piControlSetBitValue(&sPIValue);
	if (rc < 0)
		return rc;
	return 0;
}

/***********************************************************************************/
/*!
 * @brief Get a bit
 *
 * Read a bit at a specific offset from a device.
 *
 * @param[in]   Offset
 * @param[in]   Bit number (0 - 7)
 *
 ************************************************************************************/
int getBit(int offset, int bit, bool quiet)
{
	int rc;
	SPIValue sPIValue;

	// Check bit
	if (bit < 0 || bit > 7) {
		fprintf(stderr, "Wrong bit number. Try 0 - 7\n");
		return -EINVAL;
	}

	sPIValue.i16uAddress = offset;
	sPIValue.i8uBit = bit;
	// Get bit
	rc = piControlGetBitValue(&sPIValue);
	if (rc < 0) {
		fprintf(stderr, "Failed to get bit value\n");
		return rc;
	} else if (quiet) {
		printf("%d\n", sPIValue.i8uValue);
	} else {
		printf("Get bit %d at offset %d. Value %d\n", bit, offset, sPIValue.i8uValue);
	}

	return 0;
}

/***********************************************************************************/
/*!
 * @brief Show infos for a specific variable name from process image
 *
 * @param[in]   Variable name
 *
 ************************************************************************************/
int showVariableInfo(char *pszVariableName)
{
	int rc;
	SPIVariable sPiVariable;

	snprintf(sPiVariable.strVarName, sizeof(sPiVariable.strVarName), "%s", pszVariableName);
	rc = piControlGetVariableInfo(&sPiVariable);
	if (rc < 0) {
		fprintf(stderr, "Failed to read variable info\n");
		return rc;
	} else {
		printf("variable name: %s\n", sPiVariable.strVarName);
		printf("       offset: %d\n", sPiVariable.i16uAddress);
		printf("       length: %d\n", sPiVariable.i16uLength);
		printf("          bit: %d\n", sPiVariable.i8uBit);
	}

	return 0;
}

static void printVersion(char *programname)
{
	printf("%s version %s\n", programname, PROGRAM_VERSION);
}

static void *spinner_thread_start(void *arg)
{
	char spinner_states[] = { '-', '\\', '|', '/' };
	size_t spinner_states_len = sizeof(spinner_states) / sizeof(spinner_states[0]);
	int spinner_pos;

	for (spinner_pos = 0; ; spinner_pos = (spinner_pos + 1) % spinner_states_len) {
		printf("%c\r", spinner_states[spinner_pos]);
		if (fflush(stdout) != 0) {
			fprintf(stderr, "spinner thread: error flushing stdout: %d (%s)\n", errno, strerror(errno));
			return NULL;
		}
		// transition spinner state 16 times per second
		if (usleep(SEC_AS_USEC / NUM_SPINS_PER_SECOND) != 0) {
			fprintf(stderr, "spinner thread: error sleeping: %d (%s)\n", errno, strerror(errno));
			return NULL;
		}
	}
}

static int handleFirmwareUpdate(int module_address, int force_update,
				int hw_revision, int assume_yes, bool quiet)
{
	int rc;
	int ret = 0;
	ssize_t read = 0;
	char *buf;
	size_t buf_len = 0;
	char response = 'X';
	pthread_t spinner_thread_id;

	if (module_address < 0) {
		fprintf(stderr,
			"A module address must be given for an update and it must be placed before the -f parameter\n");
		return -EINVAL;
	}

	if (!assume_yes) {
		printf("Are you sure you want to update the firmware of a RevPi module? (y/N) ");
		read = getline(&buf, &buf_len, stdin);
		if (read < 0 && !feof(stdin)) {
			fprintf(stderr, "error occurred while reading from stdin: %d (%s)\n", errno, strerror(errno));
			free(buf);
			return -errno;
		}

		if (read < 1 || tolower(buf[0]) != 'y') {
			printf("Aborting firmware update\n");
			free(buf);
			return 0;
		}

		free(buf);
	}

	if (!quiet) {
		rc = pthread_create(&spinner_thread_id, NULL, &spinner_thread_start, NULL);
		if (rc != 0) {
			fprintf(stderr, "error creating spinner thread: %d (%s)\n", rc, strerror(rc));
			return -rc;
		}
	}

	rc = piControlUpdateFirmware(module_address, force_update, hw_revision);
	if (rc != 0) {
		ret = rc;
		goto cleanupSpinnerThread;
	}

cleanupSpinnerThread:
	if (!quiet) {
		rc = pthread_cancel(spinner_thread_id);
		if (rc != 0) {
			fprintf(stderr, "error cancelling spinner thread: %d (%s)\n", rc, strerror(rc));
			return -rc;
		}
	}

	return ret;
}

static void printVersion(char *programname)
{
	printf("%s version %s\n", programname, PROGRAM_VERSION);
}

static void *spinner_thread_start(void *arg)
{
	char spinner_states[] = { '-', '\\', '|', '/' };
	size_t spinner_states_len = sizeof(spinner_states) / sizeof(spinner_states[0]);
	int spinner_pos;

	for (spinner_pos = 0; ; spinner_pos = (spinner_pos + 1) % spinner_states_len) {
		printf("%c\r", spinner_states[spinner_pos]);
		if (fflush(stdout) != 0) {
			fprintf(stderr, "spinner thread: error flushing stdout: %d (%s)\n", errno, strerror(errno));
			return NULL;
		}
		// transition spinner state 16 times per second
		if (usleep(SEC_AS_USEC / NUM_SPINS_PER_SECOND) != 0) {
			fprintf(stderr, "spinner thread: error sleeping: %d (%s)\n", errno, strerror(errno));
			return NULL;
		}
	}
}

static int handleFirmwareUpdate(int module_address, int force_update,
				int hw_revision, int assume_yes, bool quiet)
{
	int rc;
	int ret = 0;
	ssize_t read = 0;
	char *buf;
	size_t buf_len = 0;
	char response = 'X';
	pthread_t spinner_thread_id;

	if (!assume_yes) {
		printf("Are you sure you want to update the firmware of a RevPi module? (y/N) ");
		read = getline(&buf, &buf_len, stdin);
		if (read < 0 && !feof(stdin)) {
			fprintf(stderr, "error occurred while reading from stdin: %d (%s)\n", errno, strerror(errno));
			free(buf);
			return -errno;
		}

		if (read < 1 || tolower(buf[0]) != 'y') {
			printf("Aborting firmware update\n");
			free(buf);
			return 0;
		}

		free(buf);
	}

	if (!quiet) {
		rc = pthread_create(&spinner_thread_id, NULL, &spinner_thread_start, NULL);
		if (rc != 0) {
			fprintf(stderr, "error creating spinner thread: %d (%s)\n", rc, strerror(rc));
			return -rc;
		}
	}

	rc = piControlUpdateFirmware(module_address, force_update, hw_revision);
	if (rc != 0) {
		ret = rc;
		goto cleanupSpinnerThread;
	}

cleanupSpinnerThread:
	if (!quiet) {
		rc = pthread_cancel(spinner_thread_id);
		if (rc != 0) {
			fprintf(stderr, "error cancelling spinner thread: %d (%s)\n", rc, strerror(rc));
			return -rc;
		}
	}

	return ret;
}

/***********************************************************************************/
/*!
 * @brief Shows help for this program
 *
 * @param[in]   Program name
 *
 ************************************************************************************/
void printHelp(char *programname)
{
	printf("Usage: %s [OPTION]\n", programname);
	printf("- Shows infos from RevPiCore control process\n");
	printf("- Reads values of RevPiCore process image\n");
	printf("- Writes values to RevPiCore process image\n");
	printf("\n");
	printf("Options:\n");
	printf("                 -d: Get device list.\n");
	printf("\n");
	printf("      -v <var_name>: Shows infos for a variable.\n");
	printf("\n");
	printf("                 -V: Print this programs version.\n");
	printf("\n");
	printf("                 -1: execute the following read only once.\n");
	printf("\n");
	printf("                 -q: execute the following read quietly, print only the value.\n");
	printf("                     Can also be used to suppress the spinner output from a firmware update.\n");
	printf("\n");
	printf("-r <var_name>[,<f>]: Reads value of a variable.\n");
	printf("                     <f> defines the format: h for hex, d for decimal (default), b for binary\n");
	printf("                     E.g.: -r Input_001,h\n");
	printf("                     Read value from variable 'Input_001'.\n");
	printf("                     Shows values cyclically every second.\n");
	printf("                     Break with Ctrl-C.\n");
	printf("\n");
	printf("   -r <o>,<l>[,<f>]: Reads <l> bytes at offset <o>.\n");
	printf("                     <f> defines the format: h for hex, d for decimal (default), b for binary\n");
	printf("                     E.g.: -r 1188,16\n");
	printf("                     Read 16 bytes at offset 1188.\n");
	printf("                     Shows values cyclically every second.\n");
	printf("                     Break with Ctrl-C.\n");
	printf("\n");
	printf("  -w <var_name>,<v>: Writes value <v> to variable.\n");
	printf("                     E.g.: -w Output_001,23:\n");
	printf("                     Write value 23 dez (=17 hex) to variable 'Output_001'.\n");
	printf("\n");
	printf("     -w <o>,<l>,<v>: Writes <l> bytes with value <v> (as hex) to offset <o>.\n");
	printf("                     length should be one of 1|2|4.\n");
	printf("                     E.g.: -w 0,4,31224205:\n");
	printf("                     Write value 31224205 hex (=824328709 dez) to offset 0.\n");
	printf("\n");
	printf("         -g <o>,<b>: Gets bit number <b> (0-7) from byte at offset <o>.\n");
	printf("                     E.g.: -b 0,5:\n");
	printf("                     Get bit 5 from byte at offset 0.\n");
	printf("\n");
	printf("   -s <o>,<b>,<0|1>: Sets 0|1 to bit <b> (0-7) of byte at offset <o>.\n");
	printf("                     E.g.: -b 0,5,1:\n");
	printf("                     Set bit 5 to 1 of byte at offset 0.\n");
	printf("\n");
	printf("     -R <addr>,<bs>: Reset counters/encoders in a digital input module like DIO or DI.\n");
	printf("                     <addr> is the address of module as displayed with option -d.\n");
	printf("                     <bs> is a bitset. If the counter on input pin n must be reset,\n");
	printf("                     the n-th bit must be set to 1.\n");
	printf("                     E.g.: -R 32,0x0014:\n");
	printf("                     Reset the counters on input pin I_3 and I_5.\n");
	printf("\n");
	printf("          -C <addr>: Retrieve RO relay counters\n");
	printf("                     <addr> is the address of module as displayed with option -d.\n");
	printf("\n");
	printf("                 -S: Stop/Restart I/O update.\n");
	printf("\n");
	printf("                 -x: Reset piControl process.\n");
	printf("\n");
	printf("                 -l: Wait for reset of piControl process.\n");
	printf("\n");
	printf("                 -f: Update firmware. (see tutorials on website for more info)\n");
	printf("                     The option \"--module <addr>\" can be given before this one to specify the address of the module to update.\n");
	printf("                     If the \"--module <addr>\" is not given before it a module to update will be selected automatically.\n");
	printf("                     The option \"--force \" can be given before this one to ignore the firmware version check.\n");
	printf("\n");
	printf("    --module <addr>: <addr> specifies the address of the module to use for another option.\n");
	printf("                     This options can be used with the \"-f\" flag to specify a specific module to update.\n");
	printf("                     In order for the \"-f\" flag to recognize the address, this option has to be given directly before it.\n");
	printf("                     E.g.: --module 31 -f\n");
	printf("                     It can be combined with the \"--force\" option.\n");
	printf("\n");
	printf("            --force: Enforce the firmware update.\n");
	printf("                     This options can be used with the \"-f\" flag to force a firmware update.\n");
	printf("                     In order for the \"-f\" flag to recognize it, this option has to be given before it.\n");
	printf("                     E.g.: --force -f\n");
	printf("                     It can be combined with the \"--module\" option.\n");
	printf("\n");
	printf("       --assume-yes: Don't ask for confirmation when updating the firmware with -f\n");
	printf("                     In order to have an effect this needs to be given before the -f option.\n");
	printf("                     E.g.: --assume-yes -f\n");
	printf("\n");
	printf("  -c <addr>,<c>,<m>,<x>,<y>: Do the calibration. (see tutorials on website for more info)\n");
	printf("                     <addr> is the address of module as displayed with option -d.\n");
	printf("                     <c> is the bitmap of channels\n");
	printf("                     <m> is the mode\n");
	printf("                     <x> is the check point on x axix\n");
	printf("                     <y> is the check point on y axis\n");
}

/***********************************************************************************/
/*!
 * @brief main program
 *
 * @param[in]   Program name and arguments
 *
 ************************************************************************************/
int main(int argc, char *argv[])
{
	int c;
	int rc;
	int offset;
	int length;
	int address;
	unsigned int val;
	char format;
	int bit;
	bool cyclic = true;	// default is cyclic output
	bool quiet = false;	// default is verbose output
	unsigned long value;
	// Used for the `-f` option. If `--module <arg>` is not given *before* the
	// `-f` option the default value of `0` is used, which will automatically
	// choose which module to update.
<<<<<<< HEAD
	unsigned int module_address = 0;
=======
	int module_address = -1;
>>>>>>> eb4368a7
	int module_hw_revision = -1;
	int assume_yes = 0;
	char szVariableName[256];
	char *pszTok, *progname;
	int force_update = 0;

	progname = strrchr(argv[0], '/');
	if (!progname) {
		progname = argv[0];
	} else {
		progname++;
	}

	if (!strcmp(progname, "piControlReset")) {
		rc = piControlReset();
		if (rc)
			fprintf(stderr, "Failed to reset driver\n");
		return 1;
	}

	if (argc == 1) {
		printHelp(progname);
		return 0;
	}

	struct option long_options[] = {
		[MODULE_LONG_ARG_INDEX] = { MODULE_LONG_ARG_NAME, required_argument, NULL, 0 },
		[FORCE_LONG_ARG_INDEX] = { FORCE_LONG_ARG_NAME, no_argument, &force_update, 1 },
		[ASSUME_YES_LONG_ARG_INDEX] = { ASSUME_YES_LONG_ARG_NAME, no_argument, &assume_yes, 1 },
		[RESCUE_LONG_ARG_INDEX] = { RESCUE_LONG_ARG_NAME, required_argument, NULL, 0 },
		{0, 0, 0, 0}
	};
	int option_index = 0;

	// Scan argument
	while ((c = getopt_long(argc, argv, "dv:V1qr:w:s:R:C:c:g:xlfS",
				long_options, &option_index)) != -1) {
		switch (c) {
		case 0:
			/* long option specified */
			switch (option_index) {
				case MODULE_LONG_ARG_INDEX:
				{
					char *endptr = NULL;
					module_address = strtoul(optarg, &endptr, 10);
					if (endptr == optarg) {
						fprintf(stderr, "Invalid argument '%s' to option '%s'\n", optarg,
							long_options[option_index].name);
						return 1;
					}
					if (module_address < 0) {
						fprintf(stderr,
							"The address of a module must be a positive number\n");
						return 1;
					}
					break;
				}

				case FORCE_LONG_ARG_INDEX:
					break;

				case ASSUME_YES_LONG_ARG_INDEX:
					break;

				case RESCUE_LONG_ARG_INDEX:
				{
					char *endptr = NULL;

					module_hw_revision = strtoul(optarg, &endptr, 0);

					if (endptr == optarg) {
						fprintf(stderr, "Invalid argument '%s' to option '%s'\n", optarg,
							long_options[option_index].name);
						return 1;
					}
					if (module_hw_revision < 0) {
						fprintf(stderr,
							"The hardware revision of a module must not be negative\n");
						return 1;
					}
					break;
				}

				case FORCE_LONG_ARG_INDEX:
					break;

				case ASSUME_YES_LONG_ARG_INDEX:
					break;

				case RESCUE_LONG_ARG_INDEX:
				{
					char *endptr = NULL;

					module_hw_revision = strtoul(optarg, &endptr, 0);

					if (endptr == optarg) {
						fprintf(stderr, "Invalid argument '%s' to option '%s'\n", optarg,
							long_options[option_index].name);
						return 1;
					}
					if (module_hw_revision < 0) {
						fprintf(stderr,
							"The hardware revision of a module must not be negative\n");
						return 1;
					}
					break;
				}

				default:
					fprintf(stderr, "Invalid long option index %d\n", option_index);
					return 1;
					break;
			}
			break;

		case 'd':
			rc = showDeviceList();
			if (rc < 0) {
				fprintf(stderr, "Cannot retrieve device list\n");
				return 1;
			}
			break;

		case 'v':
			if (strlen(optarg) > 0) {
				if (showVariableInfo(optarg))
					return 1;
			} else {
				fprintf(stderr, "No variable name\n");
				return 1;
			}
			break;

		case 'V':
			printVersion(progname);
			break;

		case '1':	// execute the command only once, not cyclic
			cyclic = false;
			break;

		case 'q':	// execute the command quietly
			quiet = true;
			break;

		case 'r':
			format = 'd';
			rc = sscanf(optarg, "%d,%d,%c", &offset, &length, &format);
			if (rc == 3) {
				rc = readData(offset, length, cyclic, format, quiet);
				if (rc < 0) {
					fprintf(stderr, "Failed to read data\n");
					return 1;
				}
				return 0;
			}
			rc = sscanf(optarg, "%d,%d", &offset, &length);
			if (rc == 2) {
				rc = readData(offset, length, cyclic, format, quiet);
				if (rc < 0) {
					fprintf(stderr, "Failed to read data\n");
					return 1;
				}
				return 0;
			}
			rc = sscanf(optarg, "%s", szVariableName);
			if (rc == 1) {
				pszTok = strtok(szVariableName, ",");
				if (pszTok != NULL) {
					pszTok = strtok(NULL, ",");
					if (pszTok != NULL) {
						format = *pszTok;
					}
				}
				rc = readVariableValue(szVariableName, cyclic, format, quiet);
				if (rc < 0) {
					fprintf(stderr, "Failed to read variable value\n");
					return 1;
				}
				return 0;
			}
			fprintf(stderr, "Wrong arguments for read function\n");
			fprintf(stderr, "1.) Try '-r variablename'\n");
			fprintf(stderr, "2.) Try '-r offset,length' (without spaces)\n");
			return 1;
			break;

		case 'w':
			rc = sscanf(optarg, "%d,%d,%u", &offset, &length, &val);
			if (rc == 3) {
				rc = writeData(offset, length, val);
				if (rc < 0) {
					fprintf(stderr, "Failed to write data\n");
					return 1;
				}
				return 0;
			}
			pszTok = strtok(optarg, ",");
			if (pszTok != NULL) {
				snprintf(szVariableName, sizeof(((SPIVariable *)0)->strVarName), "%s", pszTok);
				pszTok = strtok(NULL, ",");
				if (pszTok != NULL) {
					value = strtol(pszTok, NULL, 10);
					rc = writeVariableValue(szVariableName, value);
					if (rc < 0) {
						fprintf(stderr, "Failed to write value to variable\n");
						return 1;
					}
					return 0;
				}
			}
			fprintf(stderr, "Wrong arguments for write function\n");
			fprintf(stderr, "1.) Try '-w variablename,value' (without spaces)\n");
			fprintf(stderr, "2.) Try '-w offset,length,value' (without spaces)\n");
			return 1;
			break;

		case 's':
			rc = sscanf(optarg, "%d,%d,%u", &offset, &bit, &val);
			if (rc != 3) {
				fprintf(stderr, "Wrong arguments for set bit function\n");
				fprintf(stderr, "Try '-s offset,bit,value' (without spaces)\n");
				return 1;
			}
			rc = setBit(offset, bit, val);
			if (rc < 0) {
				fprintf(stderr, "Failed to set bit\n");
				return 1;
			}
			printf("Set bit %d on byte at offset %d. Value %d\n", bit, offset, val);
			return 0;
			break;

		case 'R':	// reset counter
			rc = sscanf(optarg, "%d,0x%x", &address, &val);
			if (rc != 2) {
				rc = sscanf(optarg, "%d,%u", &address, &val);
				if (rc != 2) {
					fprintf(stderr, "Wrong arguments for counter reset function\n");
					fprintf(stderr, "Try '-R address,value' (without spaces)\n");
					return 1;
				}
			}
			rc = piControlResetCounter(address, val);
			if (rc < 0) {
				fprintf(stderr, "Failed to reset counter\n");
				return 1;
			}
			return 0;
			break;
		case 'C':	// get RO counters
			rc = sscanf(optarg, "%d", &address);
			if (rc != 1) {
				fprintf(stderr, "Wrong arguments for retrieving RO counters\n");
				fprintf(stderr, "Try '-C address'\n");
				return 1;
			}
			rc = piControlGetROCounters(address);
			if (rc < 0) {
				fprintf(stderr, "Failed to get RO counters\n");
				return 1;
			}
			return 0;
			break;

		case 'c':
		{
			unsigned int addr, channl, mode, x_val, y_val;
			rc = sscanf(optarg, "%u,0x%x,0x%x,0x%x,0x%x",
					&addr, &channl, &mode, &x_val, &y_val);
			if (rc != 5) {
				rc = sscanf(optarg, "%u,%u,%u,%u,%u",
					&addr, &channl, &mode, &x_val, &y_val);
				if (rc != 5) {
					fprintf(stderr, "Wrong arguments to calibrate\n");
					fprintf(stderr, "Try '-c address,channels,modes,"
						"x,y'(without spaces)\n");
					return 1;
				}
			}
			rc = piControlCalibrate(addr, channl, mode, x_val, y_val);
			if (rc < 0) {
				fprintf(stderr, "Failed to calibrate\n");
				return 1;
			}
			printf("calibrated dev:%d,chnnls:%d,mode:%d,x:%d,y:%d\n",
					addr, channl, mode, x_val, y_val);
			return 0;
		}
			break;
		case 'g':
			rc = sscanf(optarg, "%d,%d", &offset, &bit);
			if (rc != 2) {
				fprintf(stderr, "Wrong arguments for get bit function\n");
				fprintf(stderr, "Try '-g offset,bit' (without spaces)\n");
				return 1;
			}
			rc = getBit(offset, bit, quiet);
			if (rc < 0) {
				fprintf(stderr, "Failed to get bit value\n");
				return 1;
			}
			return 0;
			break;

		case 'x':
			rc = piControlReset();
			if (rc) {
				fprintf(stderr, "Failed to reset driver\n");
				return 1;
			}
			break;

		case 'l':
			rc = piControlWaitForEvent();
			if (rc < 0) {
				fprintf(stderr, "Failed to wait for event\n");
				return rc;
			} else if (rc == 1) {
				printf("WaitForEvent returned: Reset\n");
				return rc;
			} else {
				printf("WaitForEvent returned: %d\n", rc);
				return rc;
			}
			break;

		case 'f':
			rc = handleFirmwareUpdate(module_address, force_update,
						  module_hw_revision,
						  assume_yes, quiet);
			if (rc) {
				return rc;
			}
			break;

		case 'S':
			rc = piControlStopIO(2);	// toggle mode of I/Os
			if (rc < 0) {
				fprintf(stderr, "error in setting I/O update mode: %d\n", rc);
				return 1;
			} else if (rc == 0) {
				printf("I/Os and process image are updated\n");
			} else {
				printf("update of I/Os and process image is stopped\n");
			}
			break;

		case 'h':
		default:
			printHelp(progname);
			break;
		}
	}

	return 0;
}<|MERGE_RESOLUTION|>--- conflicted
+++ resolved
@@ -28,11 +28,7 @@
 #include "piControl.h"
 #include "common_define.h"
 
-<<<<<<< HEAD
-#define PROGRAM_VERSION		"1.9.0"
-=======
 #define PROGRAM_VERSION		"2.1.0"
->>>>>>> eb4368a7
 
 #define SEC_AS_USEC 1000000
 #define NUM_SPINS_PER_SECOND 16
@@ -48,79 +44,6 @@
 # define FORCE_LONG_ARG_INDEX  1
 # define ASSUME_YES_LONG_ARG_INDEX 2
 # define RESCUE_LONG_ARG_INDEX 3
-<<<<<<< HEAD
-
-/***********************************************************************************/
-/*!
- * @brief Get message text for read error
- *
- * Get the message text for an error on read from control process.
- *
- * @param[in]   Error number.
- *
- * @return Pointer to the error message
- *
- ************************************************************************************/
-char *getReadError(int error)
-{
-	static char *ReadError[] = {
-		"Cannot connect to control process",
-		"Offset seek error",
-		"Cannot read from control process",
-		"Unknown error"
-	};
-	switch (error) {
-	case -1:
-		return ReadError[0];
-		break;
-	case -2:
-		return ReadError[1];
-		break;
-	case -3:
-		return ReadError[2];
-		break;
-	default:
-		return ReadError[3];
-		break;
-	}
-}
-
-/***********************************************************************************/
-/*!
- * @brief Get message text for write error
- *
- * Get the message text for an error on write to control process.
- *
- * @param[in]   Error number.
- *
- * @return Pointer to the error message
- *
- ************************************************************************************/
-char *getWriteError(int error)
-{
-	static char *WriteError[] = {
-		"Cannot connect to control process",
-		"Offset seek error",
-		"Cannot write to control process",
-		"Unknown error"
-	};
-	switch (error) {
-	case -1:
-		return WriteError[0];
-		break;
-	case -2:
-		return WriteError[1];
-		break;
-	case -3:
-		return WriteError[2];
-		break;
-	default:
-		return WriteError[3];
-		break;
-	}
-}
-=======
->>>>>>> eb4368a7
 
 /***********************************************************************************/
 /*!
@@ -849,86 +772,6 @@
 	return ret;
 }
 
-static void printVersion(char *programname)
-{
-	printf("%s version %s\n", programname, PROGRAM_VERSION);
-}
-
-static void *spinner_thread_start(void *arg)
-{
-	char spinner_states[] = { '-', '\\', '|', '/' };
-	size_t spinner_states_len = sizeof(spinner_states) / sizeof(spinner_states[0]);
-	int spinner_pos;
-
-	for (spinner_pos = 0; ; spinner_pos = (spinner_pos + 1) % spinner_states_len) {
-		printf("%c\r", spinner_states[spinner_pos]);
-		if (fflush(stdout) != 0) {
-			fprintf(stderr, "spinner thread: error flushing stdout: %d (%s)\n", errno, strerror(errno));
-			return NULL;
-		}
-		// transition spinner state 16 times per second
-		if (usleep(SEC_AS_USEC / NUM_SPINS_PER_SECOND) != 0) {
-			fprintf(stderr, "spinner thread: error sleeping: %d (%s)\n", errno, strerror(errno));
-			return NULL;
-		}
-	}
-}
-
-static int handleFirmwareUpdate(int module_address, int force_update,
-				int hw_revision, int assume_yes, bool quiet)
-{
-	int rc;
-	int ret = 0;
-	ssize_t read = 0;
-	char *buf;
-	size_t buf_len = 0;
-	char response = 'X';
-	pthread_t spinner_thread_id;
-
-	if (!assume_yes) {
-		printf("Are you sure you want to update the firmware of a RevPi module? (y/N) ");
-		read = getline(&buf, &buf_len, stdin);
-		if (read < 0 && !feof(stdin)) {
-			fprintf(stderr, "error occurred while reading from stdin: %d (%s)\n", errno, strerror(errno));
-			free(buf);
-			return -errno;
-		}
-
-		if (read < 1 || tolower(buf[0]) != 'y') {
-			printf("Aborting firmware update\n");
-			free(buf);
-			return 0;
-		}
-
-		free(buf);
-	}
-
-	if (!quiet) {
-		rc = pthread_create(&spinner_thread_id, NULL, &spinner_thread_start, NULL);
-		if (rc != 0) {
-			fprintf(stderr, "error creating spinner thread: %d (%s)\n", rc, strerror(rc));
-			return -rc;
-		}
-	}
-
-	rc = piControlUpdateFirmware(module_address, force_update, hw_revision);
-	if (rc != 0) {
-		ret = rc;
-		goto cleanupSpinnerThread;
-	}
-
-cleanupSpinnerThread:
-	if (!quiet) {
-		rc = pthread_cancel(spinner_thread_id);
-		if (rc != 0) {
-			fprintf(stderr, "error cancelling spinner thread: %d (%s)\n", rc, strerror(rc));
-			return -rc;
-		}
-	}
-
-	return ret;
-}
-
 /***********************************************************************************/
 /*!
  * @brief Shows help for this program
@@ -1054,11 +897,7 @@
 	// Used for the `-f` option. If `--module <arg>` is not given *before* the
 	// `-f` option the default value of `0` is used, which will automatically
 	// choose which module to update.
-<<<<<<< HEAD
-	unsigned int module_address = 0;
-=======
 	int module_address = -1;
->>>>>>> eb4368a7
 	int module_hw_revision = -1;
 	int assume_yes = 0;
 	char szVariableName[256];
@@ -1142,31 +981,6 @@
 					break;
 				}
 
-				case FORCE_LONG_ARG_INDEX:
-					break;
-
-				case ASSUME_YES_LONG_ARG_INDEX:
-					break;
-
-				case RESCUE_LONG_ARG_INDEX:
-				{
-					char *endptr = NULL;
-
-					module_hw_revision = strtoul(optarg, &endptr, 0);
-
-					if (endptr == optarg) {
-						fprintf(stderr, "Invalid argument '%s' to option '%s'\n", optarg,
-							long_options[option_index].name);
-						return 1;
-					}
-					if (module_hw_revision < 0) {
-						fprintf(stderr,
-							"The hardware revision of a module must not be negative\n");
-						return 1;
-					}
-					break;
-				}
-
 				default:
 					fprintf(stderr, "Invalid long option index %d\n", option_index);
 					return 1;
