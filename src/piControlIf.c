// SPDX-FileCopyrightText: 2017-2024 KUNBUS GmbH
//
// SPDX-License-Identifier: MIT

/*!
 * Project: Pi Control
 * Demo source code for usage of piControl driver
 *
 * \file piControlIf.c
 *
 * \brief PI Control Interface
 */

/******************************************************************************/
/********************************  Includes  **********************************/
/******************************************************************************/

#include <sys/types.h>
#include <sys/stat.h>
#include <sys/ioctl.h>
#include <fcntl.h>
#include <unistd.h>
#include <errno.h>

#include <inttypes.h>
#include <stdio.h>
#include <string.h>
#include <stdint.h>

#include "piControlIf.h"

#include "piControl.h"

/******************************************************************************/
/******************************  Global Vars  *********************************/
/******************************************************************************/

int PiControlHandle_g = -1;

/******************************************************************************/
/*******************************  Functions  **********************************/
/******************************************************************************/

/***********************************************************************************/
/*!
 * @brief Open Pi Control Interface
 *
 * Initialize the Pi Control Interface
 *
 ************************************************************************************/
int piControlOpen(void)
{
	/* open handle if needed */
	if (PiControlHandle_g < 0) {
		PiControlHandle_g = open(PICONTROL_DEVICE, O_RDWR);
		if (PiControlHandle_g < 0) {
			fprintf(stderr, "Failed to open " PICONTROL_DEVICE ": %s\n",
				strerror(errno));
			return -1;
		}
	}

	return 0;
}

/***********************************************************************************/
/*!
 * @brief Close Pi Control Interface
 *
 * Clsoe the Pi Control Interface
 *
 ************************************************************************************/
void piControlClose(void)
{
	/* open handle if needed */
	if (PiControlHandle_g > 0) {
		close(PiControlHandle_g);
		PiControlHandle_g = -1;
	}
}

/***********************************************************************************/
/*!
 * @brief Reset Pi Control Interface
 *
 * Initialize the Pi Control Interface
 *
 ************************************************************************************/
int piControlReset(void)
{
	int ret;

	ret = piControlOpen();
	if (ret < 0)
		return ret;

<<<<<<< HEAD
	if (ioctl(PiControlHandle_g, KB_RESET, NULL) < 0)
		return -errno;
=======
	if (ioctl(PiControlHandle_g, KB_RESET, NULL) < 0) {
		fprintf(stderr, "Failed to reset piControl: %s\n", strerror(errno));
		return -1;
	}
>>>>>>> eb4368a7

	return 0;
}

/***********************************************************************************/
/*!
 * @brief Wait for Reset of Pi Control Interface
 *
 * Wait for Reset of Pi Control Interface
 *
 ************************************************************************************/
int piControlWaitForEvent(void)
{
	int event;
	int ret;

	ret = piControlOpen();
	if (ret < 0)
		return ret;

<<<<<<< HEAD
	if (ioctl(PiControlHandle_g, KB_WAIT_FOR_EVENT, &event) < 0)
		return -errno;
=======
	if (ioctl(PiControlHandle_g, KB_WAIT_FOR_EVENT, &event) < 0) {
		fprintf(stderr, "Failed to wait for event: %s\n", strerror(errno));
		return -1;
	}
>>>>>>> eb4368a7

	return event;
}

/***********************************************************************************/
/*!
 * @brief Get Processdata
 *
 * Gets Processdata from a specific position
 *
 * @param[in]   Offset
 * @param[in]   Length
 * @param[out]  pData
 *
 * @return Number of Bytes read or error if negative
 *
 ************************************************************************************/
int piControlRead(uint32_t Offset, uint32_t Length, uint8_t * pData)
{
	int BytesRead;
	int ret;
<<<<<<< HEAD

	ret = piControlOpen();
	if (ret < 0)
		return ret;

	/* seek */
	if (lseek(PiControlHandle_g, Offset, SEEK_SET) < 0)
		return -errno;
	/* read */
	BytesRead = read(PiControlHandle_g, pData, Length);
	if (BytesRead < 0)
		return -errno;

=======

	ret = piControlOpen();
	if (ret < 0)
		return ret;

	/* seek */
	if (lseek(PiControlHandle_g, Offset, SEEK_SET) < 0) {
		fprintf(stderr,
			"Failed to seek to data at offset %" PRIu32 ": %s\n",
			Offset, strerror(errno));
		return -1;
	}

	/* read */
	BytesRead = read(PiControlHandle_g, pData, Length);
	if (BytesRead < 0) {
		fprintf(stderr,
			"Failed to read data at offset %" PRIu32
			" with length %" PRIu32 ": %s\n",
			Offset, Length, strerror(errno));
		return -1;
	}

>>>>>>> eb4368a7
	return BytesRead;
}

/***********************************************************************************/
/*!
 * @brief Set Processdata
 *
 * Writes Processdata at a specific position
 *
 * @param[in]   Offset
 * @param[in]   Length
 * @param[out]  pData
 *
 * @return Number of Bytes written or error if negative
 *
 ************************************************************************************/
int piControlWrite(uint32_t Offset, uint32_t Length, uint8_t * pData)
{
	int BytesWritten;
	int ret;
<<<<<<< HEAD

	ret = piControlOpen();
	if (ret < 0)
		return ret;

	/* seek */
	if (lseek(PiControlHandle_g, Offset, SEEK_SET) < 0)
		return -errno;

        /* Write */
	BytesWritten = write(PiControlHandle_g, pData, Length);
	if (BytesWritten < 0)
		return -errno;

=======

	ret = piControlOpen();
	if (ret < 0)
		return ret;

	/* seek */
	if (lseek(PiControlHandle_g, Offset, SEEK_SET) < 0) {
		fprintf(stderr,
			"Failed to seek to data at offset %" PRIu32 ": %s\n",
			Offset, strerror(errno));
		return -1;
	}

	/* Write */
	BytesWritten = write(PiControlHandle_g, pData, Length);
	if (BytesWritten < 0) {
		fprintf(stderr,
			"Failed to write data at offset %" PRIu32
			" with length %" PRIu32 ": %s\n",
			Offset, Length, strerror(errno));
		return -1;
	}

>>>>>>> eb4368a7
	return BytesWritten;
}

/***********************************************************************************/
/*!
 * @brief Get Device Info
 *
 * Get Description of connected devices.
 *
 * @param[in/out]   Pointer to one element of type SDeviceInfo.
 *
 * @return 0 on success
 *
 ************************************************************************************/
int piControlGetDeviceInfo(SDeviceInfo * pDev)
{
	int ret;

	ret = piControlOpen();
	if (ret < 0)
		return ret;

<<<<<<< HEAD
	if (ioctl(PiControlHandle_g, KB_GET_DEVICE_INFO, pDev) < 0)
		return -errno;
=======
	if (ioctl(PiControlHandle_g, KB_GET_DEVICE_INFO, pDev) < 0) {
		fprintf(stderr, "Failed to get device info: %s\n", strerror(errno));
		return -1;
	}
>>>>>>> eb4368a7

	return 0;
}

/***********************************************************************************/
/*!
 * @brief Get Device Info List
 *
 * Get Description of connected devices.
 *
 * @param[in/out]   Pointer to an array of 20 entries of type SDeviceInfo.
 *
 * @return Number of detected devices
 *
 ************************************************************************************/
int piControlGetDeviceInfoList(SDeviceInfo * pDev)
{
	int cnt;
	int ret;

	ret = piControlOpen();
	if (ret < 0)
		return ret;
<<<<<<< HEAD

	if (PiControlHandle_g < 0)
		return -ENODEV;

	cnt = ioctl(PiControlHandle_g, KB_GET_DEVICE_INFO_LIST, pDev);
	if (cnt < 0)
		return -errno;
=======

	cnt = ioctl(PiControlHandle_g, KB_GET_DEVICE_INFO_LIST, pDev);
	if (cnt < 0) {
		fprintf(stderr, "Failed to get device info list: %s\n", strerror(errno));
		return -1;
	}
>>>>>>> eb4368a7

	return cnt;
}

/***********************************************************************************/
/*!
 * @brief Get Bit Value
 *
 * Get the value of one bit in the process image.
 *
 * @param[in/out]   Pointer to SPIValue.
 *
 * @return 0 or error if negative
 *
 ************************************************************************************/
int piControlGetBitValue(SPIValue * pSpiValue)
{
	int ret;

	ret = piControlOpen();
	if (ret < 0)
		return ret;

	pSpiValue->i16uAddress += pSpiValue->i8uBit / 8;
	pSpiValue->i8uBit %= 8;

<<<<<<< HEAD
	if (ioctl(PiControlHandle_g, KB_GET_VALUE, pSpiValue) < 0)
		return -errno;
=======
	if (ioctl(PiControlHandle_g, KB_GET_VALUE, pSpiValue) < 0) {
		fprintf(stderr, "Failed to get bit value: %s\n", strerror(errno));
		return -1;
	}
>>>>>>> eb4368a7

	return 0;
}

/***********************************************************************************/
/*!
 * @brief Set Bit Value
 *
 * Set the value of one bit in the process image.
 *
 * @param[in/out]   Pointer to SPIValue.
 *
 * @return 0 or error if negative
 *
 ************************************************************************************/
int piControlSetBitValue(SPIValue * pSpiValue)
{
	int ret;

	ret = piControlOpen();
	if (ret < 0)
		return ret;

	pSpiValue->i16uAddress += pSpiValue->i8uBit / 8;
	pSpiValue->i8uBit %= 8;

<<<<<<< HEAD
	if (ioctl(PiControlHandle_g, KB_SET_VALUE, pSpiValue) < 0)
		return -errno;
=======
	if (ioctl(PiControlHandle_g, KB_SET_VALUE, pSpiValue) < 0) {
		fprintf(stderr, "Failed to set bit value: %s\n", strerror(errno));
		return -1;
	}
>>>>>>> eb4368a7

	return 0;
}

/***********************************************************************************/
/*!
 * @brief Get Variable Info
 *
 * Get the info for a variable.
 *
 * @param[in/out]   Pointer to SPIVariable.
 *
 * @return 0 or error if negative
 *
 ************************************************************************************/
int piControlGetVariableInfo(SPIVariable * pSpiVariable)
{
	int ret;

	ret = piControlOpen();
	if (ret < 0)
		return ret;

<<<<<<< HEAD
	if (ioctl(PiControlHandle_g, KB_FIND_VARIABLE, pSpiVariable) < 0)
		return -errno;
=======
	if (ioctl(PiControlHandle_g, KB_FIND_VARIABLE, pSpiVariable) < 0) {
		fprintf(stderr, "Failed to get variable info: %s\n", strerror(errno));
		return -1;
	}
>>>>>>> eb4368a7

	return 0;
}

/***********************************************************************************/
/*!
 * @brief Reset a counter or encoder in a RevPi DI or DIO module
 *
 * The DIO and DI modules some of the inputs can be configured as counter or encoder.
 * When the module is turned on, both start with the value 0. They are implemented as
 * signed 32-bit integer variable. This means they count upwards to (2^15)-1 and
 * the flip to -(2^15). All counters/encoders can the reset to 0 at thw same time
 * with this command. The argument is a bitfield. If bit n is set to 1, the
 * counter/encoder on input n+1 will be reset. A value of 0xffff will reset all
 * counters/encoders.
 *
 * @param[in]   address		address of the module as displayed ba PiCtory or 'piTest -d'
 *		bitfield	bitfield defining the counters/endcoders to reset.
 *
 * @return      == 0    no error
 *		< 0     in case of error, errno will be set
 *
 ************************************************************************************/
int piControlResetCounter(int address, int bitfield)
{
	SDIOResetCounter tel;
	int ret;
<<<<<<< HEAD

	ret = piControlOpen();
	if (ret < 0)
		return ret;

	tel.i8uAddress = address;
	tel.i16uBitfield = bitfield;

	ret = ioctl(PiControlHandle_g, KB_DIO_RESET_COUNTER, &tel);
	if (ret < 0)
		perror("Counter reset not possible");

=======

	ret = piControlOpen();
	if (ret < 0)
		return ret;

	tel.i8uAddress = address;
	tel.i16uBitfield = bitfield;

	ret = ioctl(PiControlHandle_g, KB_DIO_RESET_COUNTER, &tel);
	if (ret < 0) {
		fprintf(stderr, "Failed to reset counter: %s\n", strerror(errno));
		return -1;
	}
>>>>>>> eb4368a7
	return ret;
}

int piControlGetROCounters(int address)
{
	struct revpi_ro_ioctl_counters ioc;
	int ret;
	int i;

	ret = piControlOpen();
	if (ret < 0)
		return ret;
<<<<<<< HEAD

	ioc.addr = address;

	ret = ioctl(PiControlHandle_g, KB_RO_GET_COUNTER, &ioc);
	if (ret < 0) {
		perror("Failed to get RO counters");
		return ret;
=======

	ioc.addr = address;

	ret = ioctl(PiControlHandle_g, KB_RO_GET_COUNTER, &ioc);
	if (ret < 0) {
		fprintf(stderr, "Failed to get RO counters: %s\n", strerror(errno));
		return -1;
>>>>>>> eb4368a7
	}

	printf("RO relay counters:\n");
	for (i = 0; i < REVPI_RO_NUM_RELAYS; i++)
		printf("     Relay %i: %u\n", i + 1, ioc.counter[i]);

	return ret;
}


/***********************************************************************************/
/*!
 * @brief Update firmware
 *
 * KUNBUS provides "*.fwu" files with new firmware for RevPi I/O and RevPi Gate modules.
 * These are provided in the debian paket revpi-firmware. Use 'sudo apt-get install revpi-firmware'
 * to get the latest firmware files. Afterwards you can update the firmware with this ioctl call.
 * Unforunatelly old modules hang or block the piBridge communication if a modules is updated.
 * Therefore the update is only possible when only one module is connected to the RevPi.
 * The module must be on the right side of the RevPi Core and on the left side of the RevPi Connect.
 * This ioctl reads the version number from the module and compares it to the lastet available
 * firmware file. If a new firmware is available, it is flashed to the module.
 * If forced update is specified the firmware is flashed even if its version number is equal to or
 * smaller than the one running on the target module. This requires a module address.
 *
 * @param[in]   addr_p		address of module to update. 0 for automatic selection of the module
 * 				to update.
 * @param[in]   force_update	skip the firmware version check.
 *
 * @return 0 or error if negative
 *
 ************************************************************************************/
int piControlUpdateFirmware(uint32_t addr_p, bool force_update, int hw_revision)
{
<<<<<<< HEAD
	int ret;
=======
	struct picontrol_firmware_upload fwu;
	int ret;

	if (addr_p == 0) {
		fprintf(stderr,
			"A firmware update on the module with address %" PRIu32
			" (i.e. the Revolution Pi) is invalid.\n", addr_p);
		return -EINVAL;
	}
>>>>>>> eb4368a7

	ret = piControlOpen();
	if (ret < 0)
		return ret;

<<<<<<< HEAD
	printf("Updating Firmware%s!\n", force_update ? " (forced)" : "");
	printf("This can take a while. Do not switch off the system!\n");

	if (!addr_p) { /* only supported with legacy ioctl */
		if (force_update) {
			fprintf(stderr,
				"Error: no module address given for forced firmware update.\n");
			return -EINVAL;
		}
		ret = ioctl(PiControlHandle_g, KB_UPDATE_DEVICE_FIRMWARE, NULL);
		if (ret < 0) {
			fprintf(stderr, "Failed to update firmware of module with address %"
				PRIu32 ": %s\n", addr_p, strerror(errno));
			return -1;
		} else {
			printf("Firmware updated successfully.\n");
		}
	} else {
		struct picontrol_firmware_upload fwu;

		memset(&fwu, 0, sizeof(fwu));
		fwu.addr = addr_p;

		if (force_update)
			fwu.flags |= PICONTROL_FIRMWARE_FORCE_UPLOAD;
		if (hw_revision >= 0) {
			fwu.flags |= PICONTROL_FIRMWARE_RESCUE_MODE;
			fwu.rescue_mode_hw_revision = hw_revision;
			printf("Using firmware rescue mode with hw revision %u\n",
				hw_revision);
		}

		ret = ioctl(PiControlHandle_g, PICONTROL_UPLOAD_FIRMWARE, &fwu);
		if (ret < 0) {
			fprintf(stderr, "Failed to update firmware of module with address %"
				PRIu32 ": %s\n", addr_p, strerror(errno));
			return -1;
		} else if (ret == 0) {
			printf("Firmware for module with address %" PRIu32
				" updated successfully.\n", addr_p);
		} else if (ret == 1) {
			printf("Firmware of module with address %" PRIu32
				" is already up to date.\n", addr_p);
			printf("Use '--force' to force firmware update.\n");
		}
	}

	if (ret)
		return -errno;

=======
	memset(&fwu, 0, sizeof(fwu));
	fwu.addr = addr_p;
	if (force_update) {
		fwu.flags |= PICONTROL_FIRMWARE_FORCE_UPLOAD;
	}
	if (hw_revision >= 0) {
		fwu.flags |= PICONTROL_FIRMWARE_RESCUE_MODE;
		fwu.rescue_mode_hw_revision = hw_revision;
		printf("Using firmware rescue mode with hw revision %u\n",
			hw_revision);
	}

	printf("Updating Firmware%s!\n", force_update ? " (forced)" : "");
	printf("This can take a while. Do not switch off the system!\n");

	ret = ioctl(PiControlHandle_g, PICONTROL_UPLOAD_FIRMWARE, &fwu);
	if (ret < 0) {
		fprintf(stderr, "Failed to update firmware of module with address %"
			PRIu32 ": %s\n", addr_p, strerror(errno));
		return -1;
	} else if (ret == 0) {
		printf("Firmware for module with address %" PRIu32
			" updated successfully.\n", addr_p);
	} else if (ret == 1) {
		printf("Firmware of module with address %" PRIu32
			" is already up to date.\n", addr_p);
		printf("Use '--force' to force firmware update.\n");
	}

>>>>>>> eb4368a7
	return 0;
}

/***********************************************************************************/
/*!
 * @brief Stop/Start I/O update
 *
 * This ioctl stops, starts or toggles the update of I/Os. If the I/O updates are stopped,
 * piControls writes 0 to the outputs instead of the values from the process image.
 * The input values are not written to the process images. The I/O communication is
 * runnging as normal. On the update of DIO, DI, DO, AIO, Gate modules and the RevPi
 * itself is stopped. There is no change in the handling of virtual modules.
 * The function can used for simulation of I/Os. A simulation application can be started
 * additionally to the other control and application processes. It stops the I/O update
 * and simulates the hardware by setting and reading the values in the process image.
 * The application does not notice this.
 *
 * @param[in]   stop==0	Start the I/O update
 *		stop==1	Stop the I/O update
 *		stop==2 Toggle the mode of I/O update
 *
 * @return 	0/1 the new state
 *		<0 in case of an error
 *
 ************************************************************************************/
int piControlStopIO(int stop)
{
	int ret;
<<<<<<< HEAD

	ret = piControlOpen();
	if (ret < 0)
		return ret;

	ret = ioctl(PiControlHandle_g, KB_STOP_IO, &stop);
	if (ret < 0)
		perror("ioctl(KB_STOP_IO) returned error");

=======

	ret = piControlOpen();
	if (ret < 0)
		return ret;

	ret = ioctl(PiControlHandle_g, KB_STOP_IO, &stop);
	if (ret < 0) {
		fprintf(stderr, "Failed to stop IO: %s\n", strerror(errno));
		return -1;
	}
>>>>>>> eb4368a7
	return ret;
}


/***********************************************************************************/
/*!
 * @brief Get a message from the last ioctl call.
 * 
 * Check, if the last ioctl() call produced a message and display it if necessary.
 * 
 ***********************************************************************************/
void piShowLastMessage(void)
{
	char cMsg[REV_PI_ERROR_MSG_LEN];
    
	if (ioctl(PiControlHandle_g, KB_GET_LAST_MESSAGE, cMsg) == 0 && cMsg[0])
		puts(cMsg);
}

int piControlCalibrate(int addr, int channl, int mode, int xval, int yval)
{
	struct pictl_calibrate cali;
	int ret;

	cali.address = addr;
	cali.mode = mode;
	cali.channels = channl;
	cali.x_val = xval;
	cali.y_val = yval;

	ret = piControlOpen();
	if (ret < 0)
		return ret;

	ret = ioctl(PiControlHandle_g, KB_AIO_CALIBRATE, &cali);
<<<<<<< HEAD
=======
	if (ret < 0) {
		fprintf(stderr, "Failed to calibrate: %s\n", strerror(errno));
		return -1;
	}

>>>>>>> eb4368a7
	return ret;
}<|MERGE_RESOLUTION|>--- conflicted
+++ resolved
@@ -94,15 +94,10 @@
 	if (ret < 0)
 		return ret;
 
-<<<<<<< HEAD
-	if (ioctl(PiControlHandle_g, KB_RESET, NULL) < 0)
-		return -errno;
-=======
 	if (ioctl(PiControlHandle_g, KB_RESET, NULL) < 0) {
 		fprintf(stderr, "Failed to reset piControl: %s\n", strerror(errno));
 		return -1;
 	}
->>>>>>> eb4368a7
 
 	return 0;
 }
@@ -123,15 +118,10 @@
 	if (ret < 0)
 		return ret;
 
-<<<<<<< HEAD
-	if (ioctl(PiControlHandle_g, KB_WAIT_FOR_EVENT, &event) < 0)
-		return -errno;
-=======
 	if (ioctl(PiControlHandle_g, KB_WAIT_FOR_EVENT, &event) < 0) {
 		fprintf(stderr, "Failed to wait for event: %s\n", strerror(errno));
 		return -1;
 	}
->>>>>>> eb4368a7
 
 	return event;
 }
@@ -153,21 +143,6 @@
 {
 	int BytesRead;
 	int ret;
-<<<<<<< HEAD
-
-	ret = piControlOpen();
-	if (ret < 0)
-		return ret;
-
-	/* seek */
-	if (lseek(PiControlHandle_g, Offset, SEEK_SET) < 0)
-		return -errno;
-	/* read */
-	BytesRead = read(PiControlHandle_g, pData, Length);
-	if (BytesRead < 0)
-		return -errno;
-
-=======
 
 	ret = piControlOpen();
 	if (ret < 0)
@@ -191,7 +166,6 @@
 		return -1;
 	}
 
->>>>>>> eb4368a7
 	return BytesRead;
 }
 
@@ -212,22 +186,6 @@
 {
 	int BytesWritten;
 	int ret;
-<<<<<<< HEAD
-
-	ret = piControlOpen();
-	if (ret < 0)
-		return ret;
-
-	/* seek */
-	if (lseek(PiControlHandle_g, Offset, SEEK_SET) < 0)
-		return -errno;
-
-        /* Write */
-	BytesWritten = write(PiControlHandle_g, pData, Length);
-	if (BytesWritten < 0)
-		return -errno;
-
-=======
 
 	ret = piControlOpen();
 	if (ret < 0)
@@ -251,7 +209,6 @@
 		return -1;
 	}
 
->>>>>>> eb4368a7
 	return BytesWritten;
 }
 
@@ -274,15 +231,10 @@
 	if (ret < 0)
 		return ret;
 
-<<<<<<< HEAD
-	if (ioctl(PiControlHandle_g, KB_GET_DEVICE_INFO, pDev) < 0)
-		return -errno;
-=======
 	if (ioctl(PiControlHandle_g, KB_GET_DEVICE_INFO, pDev) < 0) {
 		fprintf(stderr, "Failed to get device info: %s\n", strerror(errno));
 		return -1;
 	}
->>>>>>> eb4368a7
 
 	return 0;
 }
@@ -306,22 +258,12 @@
 	ret = piControlOpen();
 	if (ret < 0)
 		return ret;
-<<<<<<< HEAD
-
-	if (PiControlHandle_g < 0)
-		return -ENODEV;
-
-	cnt = ioctl(PiControlHandle_g, KB_GET_DEVICE_INFO_LIST, pDev);
-	if (cnt < 0)
-		return -errno;
-=======
 
 	cnt = ioctl(PiControlHandle_g, KB_GET_DEVICE_INFO_LIST, pDev);
 	if (cnt < 0) {
 		fprintf(stderr, "Failed to get device info list: %s\n", strerror(errno));
 		return -1;
 	}
->>>>>>> eb4368a7
 
 	return cnt;
 }
@@ -348,15 +290,10 @@
 	pSpiValue->i16uAddress += pSpiValue->i8uBit / 8;
 	pSpiValue->i8uBit %= 8;
 
-<<<<<<< HEAD
-	if (ioctl(PiControlHandle_g, KB_GET_VALUE, pSpiValue) < 0)
-		return -errno;
-=======
 	if (ioctl(PiControlHandle_g, KB_GET_VALUE, pSpiValue) < 0) {
 		fprintf(stderr, "Failed to get bit value: %s\n", strerror(errno));
 		return -1;
 	}
->>>>>>> eb4368a7
 
 	return 0;
 }
@@ -383,15 +320,10 @@
 	pSpiValue->i16uAddress += pSpiValue->i8uBit / 8;
 	pSpiValue->i8uBit %= 8;
 
-<<<<<<< HEAD
-	if (ioctl(PiControlHandle_g, KB_SET_VALUE, pSpiValue) < 0)
-		return -errno;
-=======
 	if (ioctl(PiControlHandle_g, KB_SET_VALUE, pSpiValue) < 0) {
 		fprintf(stderr, "Failed to set bit value: %s\n", strerror(errno));
 		return -1;
 	}
->>>>>>> eb4368a7
 
 	return 0;
 }
@@ -415,15 +347,10 @@
 	if (ret < 0)
 		return ret;
 
-<<<<<<< HEAD
-	if (ioctl(PiControlHandle_g, KB_FIND_VARIABLE, pSpiVariable) < 0)
-		return -errno;
-=======
 	if (ioctl(PiControlHandle_g, KB_FIND_VARIABLE, pSpiVariable) < 0) {
 		fprintf(stderr, "Failed to get variable info: %s\n", strerror(errno));
 		return -1;
 	}
->>>>>>> eb4368a7
 
 	return 0;
 }
@@ -451,20 +378,6 @@
 {
 	SDIOResetCounter tel;
 	int ret;
-<<<<<<< HEAD
-
-	ret = piControlOpen();
-	if (ret < 0)
-		return ret;
-
-	tel.i8uAddress = address;
-	tel.i16uBitfield = bitfield;
-
-	ret = ioctl(PiControlHandle_g, KB_DIO_RESET_COUNTER, &tel);
-	if (ret < 0)
-		perror("Counter reset not possible");
-
-=======
 
 	ret = piControlOpen();
 	if (ret < 0)
@@ -478,7 +391,6 @@
 		fprintf(stderr, "Failed to reset counter: %s\n", strerror(errno));
 		return -1;
 	}
->>>>>>> eb4368a7
 	return ret;
 }
 
@@ -491,15 +403,6 @@
 	ret = piControlOpen();
 	if (ret < 0)
 		return ret;
-<<<<<<< HEAD
-
-	ioc.addr = address;
-
-	ret = ioctl(PiControlHandle_g, KB_RO_GET_COUNTER, &ioc);
-	if (ret < 0) {
-		perror("Failed to get RO counters");
-		return ret;
-=======
 
 	ioc.addr = address;
 
@@ -507,7 +410,6 @@
 	if (ret < 0) {
 		fprintf(stderr, "Failed to get RO counters: %s\n", strerror(errno));
 		return -1;
->>>>>>> eb4368a7
 	}
 
 	printf("RO relay counters:\n");
@@ -542,9 +444,6 @@
  ************************************************************************************/
 int piControlUpdateFirmware(uint32_t addr_p, bool force_update, int hw_revision)
 {
-<<<<<<< HEAD
-	int ret;
-=======
 	struct picontrol_firmware_upload fwu;
 	int ret;
 
@@ -554,64 +453,11 @@
 			" (i.e. the Revolution Pi) is invalid.\n", addr_p);
 		return -EINVAL;
 	}
->>>>>>> eb4368a7
-
-	ret = piControlOpen();
-	if (ret < 0)
-		return ret;
-
-<<<<<<< HEAD
-	printf("Updating Firmware%s!\n", force_update ? " (forced)" : "");
-	printf("This can take a while. Do not switch off the system!\n");
-
-	if (!addr_p) { /* only supported with legacy ioctl */
-		if (force_update) {
-			fprintf(stderr,
-				"Error: no module address given for forced firmware update.\n");
-			return -EINVAL;
-		}
-		ret = ioctl(PiControlHandle_g, KB_UPDATE_DEVICE_FIRMWARE, NULL);
-		if (ret < 0) {
-			fprintf(stderr, "Failed to update firmware of module with address %"
-				PRIu32 ": %s\n", addr_p, strerror(errno));
-			return -1;
-		} else {
-			printf("Firmware updated successfully.\n");
-		}
-	} else {
-		struct picontrol_firmware_upload fwu;
-
-		memset(&fwu, 0, sizeof(fwu));
-		fwu.addr = addr_p;
-
-		if (force_update)
-			fwu.flags |= PICONTROL_FIRMWARE_FORCE_UPLOAD;
-		if (hw_revision >= 0) {
-			fwu.flags |= PICONTROL_FIRMWARE_RESCUE_MODE;
-			fwu.rescue_mode_hw_revision = hw_revision;
-			printf("Using firmware rescue mode with hw revision %u\n",
-				hw_revision);
-		}
-
-		ret = ioctl(PiControlHandle_g, PICONTROL_UPLOAD_FIRMWARE, &fwu);
-		if (ret < 0) {
-			fprintf(stderr, "Failed to update firmware of module with address %"
-				PRIu32 ": %s\n", addr_p, strerror(errno));
-			return -1;
-		} else if (ret == 0) {
-			printf("Firmware for module with address %" PRIu32
-				" updated successfully.\n", addr_p);
-		} else if (ret == 1) {
-			printf("Firmware of module with address %" PRIu32
-				" is already up to date.\n", addr_p);
-			printf("Use '--force' to force firmware update.\n");
-		}
-	}
-
-	if (ret)
-		return -errno;
-
-=======
+
+	ret = piControlOpen();
+	if (ret < 0)
+		return ret;
+
 	memset(&fwu, 0, sizeof(fwu));
 	fwu.addr = addr_p;
 	if (force_update) {
@@ -641,7 +487,6 @@
 		printf("Use '--force' to force firmware update.\n");
 	}
 
->>>>>>> eb4368a7
 	return 0;
 }
 
@@ -670,17 +515,6 @@
 int piControlStopIO(int stop)
 {
 	int ret;
-<<<<<<< HEAD
-
-	ret = piControlOpen();
-	if (ret < 0)
-		return ret;
-
-	ret = ioctl(PiControlHandle_g, KB_STOP_IO, &stop);
-	if (ret < 0)
-		perror("ioctl(KB_STOP_IO) returned error");
-
-=======
 
 	ret = piControlOpen();
 	if (ret < 0)
@@ -691,7 +525,6 @@
 		fprintf(stderr, "Failed to stop IO: %s\n", strerror(errno));
 		return -1;
 	}
->>>>>>> eb4368a7
 	return ret;
 }
 
@@ -727,13 +560,10 @@
 		return ret;
 
 	ret = ioctl(PiControlHandle_g, KB_AIO_CALIBRATE, &cali);
-<<<<<<< HEAD
-=======
 	if (ret < 0) {
 		fprintf(stderr, "Failed to calibrate: %s\n", strerror(errno));
 		return -1;
 	}
 
->>>>>>> eb4368a7
 	return ret;
 }